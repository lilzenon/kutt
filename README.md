<p align="center"><a href="https://kutt.it" title="kutt.it"><img src="https://raw.githubusercontent.com/thedevs-network/kutt/9d1c873897c3f5b9a1bd0c74dc5d23f2ed01f2ec/static/images/logo-github.png" alt="Kutt.it"></a></p>

# Kutt.it

**Kutt** is a modern URL shortener with support for custom domains. Shorten URLs, manage your links and view the click rate statistics.

_Contributions and bug reports are welcome._

[https://kutt.it](https://kutt.it)

[![Build Status](https://travis-ci.org/thedevs-network/kutt.svg?branch=v2-beta)](https://travis-ci.org/thedevs-network/kutt)
[![Contributions](https://img.shields.io/badge/contributions-welcome-brightgreen.svg)](https://github.com/thedevs-network/kutt/#contributing)
[![GitHub license](https://img.shields.io/github/license/thedevs-network/kutt.svg)](https://github.com/thedevs-network/kutt/blob/develop/LICENSE)
[![Twitter](https://img.shields.io/twitter/url/https/github.com/thedevs-network/kutt/.svg?style=social)](https://twitter.com/intent/tweet?text=Wow:&url=https%3A%2F%2Fgithub.com%2Fthedevs-network%2Fkutt%2F)

## Kutt v2 (🚧 beta)

The new version of Kutt is here. In version 2, we used TypeScript and we moved from Neo4j to PostgreSQL database in favor of performance and we're working on adding new features.

If you're coming from v1, refer to [MIGRATION.md](MIGRATION.md) to migrate data from Neo4j to PostgreSQL.

You can still find the stable version (v1) in the [v1](https://github.com/thedevs-network/kutt/tree/v1) branch.

## Table of Contents

- [Key Features](#key-features)
- [Stack](#stack)
- [Setup](#setup)
- [Browser Extensions](#browser-extensions)
- [API](#api)
- [Integrations](#integrations)
- [3rd Party API Packages](#3rd-party-api-packages)
- [Contributing](#contributing)

## Key Features

- Free and open source.
- Custom domain support.
- Custom URLs for shortened links
- Setting password for links.
- Private statistics for shortened URLs.
- View and manage your links.
- RESTful API.

## Stack

- Node (Web server)
- Express (Web server framework)
- Passport (Authentication)
- React (UI library)
- Next (Universal/server-side rendered React)
- Redux (State management)
- styled-components (CSS styling solution library)
- Recharts (Chart library)
- PostgreSQL (database)

## Setup

You need to have [Node.js](https://nodejs.org/), [PostgreSQL](https://www.postgresql.org/) and [Redis](https://redis.io/) installed.

1. Clone this repository or [download zip](https://github.com/thedevs-network/kutt/archive/v2-beta.zip).
2. Copy `.example.env` to `.env` and fill it properly.
3. Install dependencies: `npm install`.
4. Run for development: `npm run dev`.
5. Run for production: `npm run build` then `npm start`.

**[Visit our wiki for a more complete setup and development guide.](https://github.com/thedevs-network/kutt/wiki/Setup-and-deployment)**

## Browser Extensions

Download Kutt's extension for web browsers via below links. You can also find the source code on [kutt-extension](https://github.com/abhijithvijayan/kutt-extension).

- [Chrome](https://chrome.google.com/webstore/detail/kutt/pklakpjfiegjacoppcodencchehlfnpd)
- [Firefox](https://addons.mozilla.org/en-US/firefox/addon/kutt/)

## API

In addition to the website, you can use these APIs to create, delete and get URLs.

### Types

```
URL {
  createdAt {string} ISO timestamp of when the URL was created
  id {string} Unique ID of the URL
  target {string} Where the URL will redirect to
  password {boolean} Whether or not a password is required
  count {number} The amount of visits to this URL
  shortUrl {string} The shortened link (Usually https://kutt.it/id)
}
```

In order to use these APIs you need to generate an API key from settings. Never put this key in the client side of your app or anywhere that is exposed to others.

All API requests and responses are in JSON format.

Include the API key as `X-API-Key` in the header of all below requests. Available API endpoints with body parameters:

**Get shortened URLs list:**

```
GET /api/url/geturls
```

Returns:

```
{
  list {Array<URL>} List of URL objects
  countAll {number} Amount of items in the list
}
```

**Submit a link to be shortened**:

```
POST /api/url/submit
```

Body:

- `target`: Original long URL to be shortened.
- `customurl` (optional): Set a custom URL.
- `password` (optional): Set a password.
- `reuse` (optional): If a URL with the specified target exists returns it, otherwise will send a new shortened URL.

Returns: URL object

**Delete a shortened URL** and **Get stats for a shortened URL:**

```
POST /api/url/deleteurl
GET /api/url/stats
```

Body (or query for GET request)

- `id`: ID of the shortened URL.
- `domain` (optional): Required if a custom domain is used for short URL.

## Integrations

### ShareX

You can use Kutt as your default URL shortener in [ShareX](https://getsharex.com/). If you host your custom instance of Kutt, refer to [ShareX wiki](https://github.com/thedevs-network/kutt/wiki/ShareX) on how to setup.

### Alfred Workflow

Download Kutt's official workflow for [Alfred](https://www.alfredapp.com/) app from [alfred-kutt](https://github.com/thedevs-network/alfred-kutt) repository.

## 3rd Party API packages
<<<<<<< HEAD

| Language  | Link                                                      | Description                                    |
| --------- | --------------------------------------------------------- | ---------------------------------------------- |
| C# (.NET) | [KuttSharp](https://github.com/0xaryan/KuttSharp)         | .NET package for Kutt.it url shortener         |
| Python    | [kutt-cli](https://github.com/univa64/kutt-cli)           | Command-line client for Kutt written in Python |
| Ruby      | [kutt.rb](https://github.com/univa64/kutt.rb)             | Kutt library written in Ruby                   |
=======
| Language  | Link                                                      | Description                                    |
|-----------|-----------------------------------------------------------|------------------------------------------------|
| C# (.NET) | [KuttSharp](https://github.com/0xaryan/KuttSharp)         | .NET package for Kutt.it url shortener         |
| Python    | [kutt-cli](https://github.com/RealAmirali/kutt-cli)       | Command-line client for Kutt written in Python |
| Ruby      | [kutt.rb](https://github.com/RealAmirali/kutt.rb)         | Kutt library written in Ruby                   |
>>>>>>> 1249bc99
| Rust      | [kutt-rs](https://github.com/robatipoor/kutt-rs)          | Command line tool written in Rust              |
| Node.js   | [node-kutt](https://github.com/ardalanamini/node-kutt)    | Node.js client for Kutt.it url shortener       |
| Bash      | [kutt-bash](https://git.fossdaily.xyz/caltlgin/kutt-bash) | Simple command line program for Kutt           |

## Contributing

Pull requests are welcome. You'll probably find lots of improvements to be made.

Open issues for feedback, requesting features, reporting bugs or discussing ideas.

Special thanks to [Thomas](https://github.com/trgwii) and [Muthu](https://github.com/MKRhere). Logo design by [Muthu](https://github.com/MKRhere).<|MERGE_RESOLUTION|>--- conflicted
+++ resolved
@@ -149,20 +149,11 @@
 Download Kutt's official workflow for [Alfred](https://www.alfredapp.com/) app from [alfred-kutt](https://github.com/thedevs-network/alfred-kutt) repository.
 
 ## 3rd Party API packages
-<<<<<<< HEAD
-
-| Language  | Link                                                      | Description                                    |
-| --------- | --------------------------------------------------------- | ---------------------------------------------- |
-| C# (.NET) | [KuttSharp](https://github.com/0xaryan/KuttSharp)         | .NET package for Kutt.it url shortener         |
-| Python    | [kutt-cli](https://github.com/univa64/kutt-cli)           | Command-line client for Kutt written in Python |
-| Ruby      | [kutt.rb](https://github.com/univa64/kutt.rb)             | Kutt library written in Ruby                   |
-=======
 | Language  | Link                                                      | Description                                    |
 |-----------|-----------------------------------------------------------|------------------------------------------------|
 | C# (.NET) | [KuttSharp](https://github.com/0xaryan/KuttSharp)         | .NET package for Kutt.it url shortener         |
 | Python    | [kutt-cli](https://github.com/RealAmirali/kutt-cli)       | Command-line client for Kutt written in Python |
 | Ruby      | [kutt.rb](https://github.com/RealAmirali/kutt.rb)         | Kutt library written in Ruby                   |
->>>>>>> 1249bc99
 | Rust      | [kutt-rs](https://github.com/robatipoor/kutt-rs)          | Command line tool written in Rust              |
 | Node.js   | [node-kutt](https://github.com/ardalanamini/node-kutt)    | Node.js client for Kutt.it url shortener       |
 | Bash      | [kutt-bash](https://git.fossdaily.xyz/caltlgin/kutt-bash) | Simple command line program for Kutt           |
